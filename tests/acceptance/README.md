--- conflicted
+++ resolved
@@ -23,10 +23,6 @@
 Run the tests:
 
 ```bash
-<<<<<<< HEAD
-$ cd ./test/acceptance
-=======
 $ cd ./tests/acceptance
->>>>>>> fe2f6a1d
 $ bats gcp-auth.bats
 ```
